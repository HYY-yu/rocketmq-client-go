--- conflicted
+++ resolved
@@ -1,5 +1,4 @@
 language: go
-dist: trusty
 
 go:
   - "1.11.x"
@@ -15,35 +14,6 @@
     - GO111MODULE=on
     - HOME=$TRAVIS_HOME
   matrix:
-<<<<<<< HEAD
-  - OS_TYPE=centos OS_VERSION=7
-
-before_install:
-  - cd ${TRAVIS_HOME}
-  - wget https://opensource-rocketmq-client-us.oss-us-west-1.aliyuncs.com/cpp-client/linux/1.2.4/RHEL7.x/librocketmq.tar.gz
-  - tar -xzf librocketmq.tar.gz
-  - sudo cp librocketmq.so librocketmq.a /usr/local/lib/
-  - sudo cp -r rocketmq /usr/local/include/
-  - cd ${GOPATH}/src/github.com/apache/rocketmq-client-go
-
-before_script:
-  - cd ${TRAVIS_HOME}
-  - wget https://archive.apache.org/dist/rocketmq/4.3.2/rocketmq-all-4.3.2-bin-release.zip
-  - unzip rocketmq-all-4.3.2-bin-release.zip
-  - cd rocketmq-all-4.3.2-bin-release
-  - perl -i -pe's/-Xms8g -Xmx8g -Xmn4g/-Xms2g -Xmx2g -Xmn1g/g' bin/runbroker.sh
-  - nohup sh bin/mqnamesrv &
-  - nohup sh bin/mqbroker -n 127.0.0.1:9876 &
-  - sleep 10
-  - sh bin/mqadmin updateTopic -b '127.0.0.1:10911' –n '127.0.0.1:9876' -t test
-  - sh bin/mqadmin updateSubGroup -b '127.0.0.1:10911' –n '127.0.0.1:9876' -g testGroup
-  - cd ..
-
-script:
-  - export LD_LIBRARY_PATH=/usr/local/lib
-  - cd ${GOPATH}/src/github.com/apache/rocketmq-client-go
-  - go test ./core -coverprofile=coverage.txt -covermode=atomic
-=======
     - OS_TYPE=centos OS_VERSION=7
 
 before_script:
@@ -62,7 +32,6 @@
   - ls -al
   - go fmt ./... && [[ -z `git status -s` ]]
   - go mod vendor && go test ./... -coverprofile=coverage.txt -covermode=atomic
->>>>>>> 17a373f0
 
 after_success:
   - bash <(curl -s https://codecov.io/bash)