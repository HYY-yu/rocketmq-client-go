--- conflicted
+++ resolved
@@ -13,12 +13,7 @@
 optimization, documents, etc. so, any contribution is very welcome. if you want do something, please browse issue list and select one,
 or create a new issue.
 
-<<<<<<< HEAD
-- [2.0.0 Production Ready Road map](https://github.com/apache/rocketmq-client-go/v2/issues/57)
-- [The alpha1 feature list](https://github.com/apache/rocketmq-client-go/v2/issues/54)
-=======
 - [2.0.0 Production Ready Road map](https://github.com/apache/rocketmq-client-go/issues/57)
->>>>>>> 27e707e8
 
 ----------
 ## Features
